# yaml-language-server: $schema=https://json.schemastore.org/github-workflow.json
name: Release

on:
  workflow_dispatch: # releasing is manual as we don't want to release every time

concurrency:
  group: "${{ github.workflow }}"
  cancel-in-progress: true # only last step is important, which runs or doesn't

permissions:
  contents: write # to write tags
  packages: write # to write tags to Docker registry
  issues: write
  pull-requests: write

env:
  CARGO_TERM_COLOR: always
  # Use docker.io for Docker Hub if empty
  REGISTRY: ghcr.io
  # github.repository as <account>/<repo>
  IMAGE_NAME: ${{ github.repository }}

jobs:
  release:
    name: Release
    runs-on: ubuntu-latest
    steps:
      - name: Only on main
        if: |
          github.ref != 'refs/heads/main'
        shell: bash
        run: |
          echo "Only to be executed on main"
          exit 1

      - name: Checkout
        uses: actions/checkout@8e8c483db84b4bee98b60c0593521ed34d9990e8 # v6.0.1
        with:
          fetch-depth: 0
          show-progress: false
          token: ${{ secrets.TOKEN_TO_TRIGGER_SUBSEQUENT_WORKFLOWS }}

      - name: Cache cargo
<<<<<<< HEAD
        uses: actions/cache@a7833574556fa59680c1b7cb190c1735db73ebf0 # v5
=======
        uses: actions/cache@a7833574556fa59680c1b7cb190c1735db73ebf0 # v5.0.0
>>>>>>> a8fbbac2
        env:
          CACHE_NAME: cargo
        with:
          path: |
            ~/.cargo/.crates.toml
            ~/.cargo/.crates2.json
            ~/.cargo/bin/
            ~/.cargo/registry/index/
            ~/.cargo/registry/cache/
            ~/.cargo/git/db/
          key: ${{ runner.os }}-${{ runner.arch }}-build-${{ env.CACHE_NAME }}-${{ hashFiles('Cargo.lock') }}-git-cliff
          restore-keys: |
            ${{ runner.os }}-${{ runner.arch }}-build-${{ env.CACHE_NAME }}-${{ hashFiles('Cargo.lock') }}-
            ${{ runner.os }}-${{ runner.arch }}-build-${{ env.CACHE_NAME }}-

      - name: Set up toolchain
        shell: bash
        run: |
          rm ${HOME}/.cargo/bin/cargo-fmt
          rm ${HOME}/.cargo/bin/rust-analyzer
          rm ${HOME}/.cargo/bin/rustfmt

          rustup self update
          rustup update
          rustup show active-toolchain || rustup toolchain install
          rustup show

          cargo --version

      - name: Get binstall
        shell: bash
        working-directory: /tmp
        run: |
          archive="cargo-binstall-x86_64-unknown-linux-musl.tgz"
          wget \
            --output-document=- \
            --timeout=10 \
            --waitretry=3 \
            --retry-connrefused \
            --progress=dot:mega \
            "https://github.com/cargo-bins/cargo-binstall/releases/latest/download/${archive}" \
            | tar \
                --directory=${HOME}/.cargo/bin/ \
                --strip-components=0 \
                --no-overwrite-dir \
                --extract \
                --verbose \
                --gunzip \
                --file=-

      - name: Install git-cliff to generate changelog & next version number
        shell: bash
        run: |
          cargo binstall --github-token ${{ secrets.GITHUB_TOKEN }} --no-confirm git-cliff

      - name: Get new version, generated updated changelog and update repo with updated changelog
        shell: bash
        id: release
        run: |
          repository=${{ github.repository }}
          # split at the last / and keep that (kristof-mattei/repo-name -> repo-name)
          repository=${repository##*/}

          git config --global user.name ${repository}-release[bot]
          git config --global user.email 864376+${repository}-release[bot]@users.noreply.github.com

          version=$(git-cliff --bumped-version --unreleased --github-token ${{ secrets.GITHUB_TOKEN }})
          echo "version=$version" >> ${GITHUB_OUTPUT}

          commit_message="chore(release): Release ${version}"

          git-cliff --output CHANGELOG.md --bump --with-commit "${commit_message}" --github-token ${{ secrets.GITHUB_TOKEN }}

          git add CHANGELOG.md

          git commit --message "${commit_message}"

          git tag $version --message "${commit_message}"

          git push --follow-tags

          git-cliff --output diff-CHANGELOG.md --current --github-token ${{ secrets.GITHUB_TOKEN }}

      - name: Upload github release
        uses: softprops/action-gh-release@a06a81a03ee405af7f2048a818ed3f03bbf83c7b # v2.5.0
        with:
          body_path: diff-CHANGELOG.md
          tag_name: ${{ steps.release.outputs.version }}
          token: ${{ secrets.TOKEN_TO_TRIGGER_SUBSEQUENT_WORKFLOWS }}<|MERGE_RESOLUTION|>--- conflicted
+++ resolved
@@ -42,11 +42,7 @@
           token: ${{ secrets.TOKEN_TO_TRIGGER_SUBSEQUENT_WORKFLOWS }}
 
       - name: Cache cargo
-<<<<<<< HEAD
-        uses: actions/cache@a7833574556fa59680c1b7cb190c1735db73ebf0 # v5
-=======
         uses: actions/cache@a7833574556fa59680c1b7cb190c1735db73ebf0 # v5.0.0
->>>>>>> a8fbbac2
         env:
           CACHE_NAME: cargo
         with:
