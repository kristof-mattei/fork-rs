# yaml-language-server: $schema=https://json.schemastore.org/github-workflow.json
name: "CodeQL Advanced"

on:
  push:
    branches: ["main"]
  pull_request:
    branches: ["main"]
  schedule:
    - cron: "32 23 * * 5"

jobs:
  analyze:
    name: Analyze (${{ matrix.language }})
    runs-on: ${{ (matrix.language == 'swift' && 'macos-latest') || 'ubuntu-latest' }}
    permissions:
      # required for all workflows
      security-events: write

    strategy:
      fail-fast: false
      matrix:
        include:
          - language: actions
            build-mode: none
          - language: javascript-typescript
            build-mode: none
          - language: rust
            build-mode: none

    steps:
      - name: Checkout
        uses: actions/checkout@08c6903cd8c0fde910a37f88322edcfb5dd907a8 # v5.0.0
        with:
          show-progress: false

      - name: Initialize CodeQL
<<<<<<< HEAD
        uses: github/codeql-action/init@8a06050a8c0348fb4738f28e0cfbb6727cf054ce # v4.31.2
=======
        uses: github/codeql-action/init@0499de31b99561a6d14a36a5f662c2a54f91beee # v4.31.2
>>>>>>> 75149fea
        with:
          languages: ${{ matrix.language }}
          build-mode: ${{ matrix.build-mode }}
          queries: security-extended,security-and-quality

      - name: Perform CodeQL Analysis
<<<<<<< HEAD
        uses: github/codeql-action/analyze@8a06050a8c0348fb4738f28e0cfbb6727cf054ce # v4.31.2
=======
        uses: github/codeql-action/analyze@0499de31b99561a6d14a36a5f662c2a54f91beee # v4.31.2
>>>>>>> 75149fea
        with:
          category: "/language:${{matrix.language}}"<|MERGE_RESOLUTION|>--- conflicted
+++ resolved
@@ -35,21 +35,13 @@
           show-progress: false
 
       - name: Initialize CodeQL
-<<<<<<< HEAD
-        uses: github/codeql-action/init@8a06050a8c0348fb4738f28e0cfbb6727cf054ce # v4.31.2
-=======
         uses: github/codeql-action/init@0499de31b99561a6d14a36a5f662c2a54f91beee # v4.31.2
->>>>>>> 75149fea
         with:
           languages: ${{ matrix.language }}
           build-mode: ${{ matrix.build-mode }}
           queries: security-extended,security-and-quality
 
       - name: Perform CodeQL Analysis
-<<<<<<< HEAD
-        uses: github/codeql-action/analyze@8a06050a8c0348fb4738f28e0cfbb6727cf054ce # v4.31.2
-=======
         uses: github/codeql-action/analyze@0499de31b99561a6d14a36a5f662c2a54f91beee # v4.31.2
->>>>>>> 75149fea
         with:
           category: "/language:${{matrix.language}}"