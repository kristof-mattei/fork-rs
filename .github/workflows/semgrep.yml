--- conflicted
+++ resolved
@@ -37,10 +37,6 @@
       - name: Upload SARIF file for GitHub Advanced Security Dashboard
         if: |
           always()
-<<<<<<< HEAD
-        uses: github/codeql-action/upload-sarif@8a06050a8c0348fb4738f28e0cfbb6727cf054ce # v4.31.2
-=======
         uses: github/codeql-action/upload-sarif@0499de31b99561a6d14a36a5f662c2a54f91beee # v4.31.2
->>>>>>> 75149fea
         with:
           sarif_file: semgrep.sarif