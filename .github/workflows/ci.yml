--- conflicted
+++ resolved
@@ -50,12 +50,8 @@
     outputs:
       code: ${{ steps.filter.outputs.code }}
     steps:
-<<<<<<< HEAD
-      - name: Checkout
-=======
       - &checkout
         name: Checkout
->>>>>>> 7350d305
         uses: actions/checkout@08c6903cd8c0fde910a37f88322edcfb5dd907a8 # v5
         with:
           show-progress: false
@@ -177,14 +173,7 @@
       github.event_name == 'pull_request' &&
       fromJSON(needs.changes.outputs.code) == true
     steps:
-<<<<<<< HEAD
-      - name: Checkout
-        uses: actions/checkout@08c6903cd8c0fde910a37f88322edcfb5dd907a8 # v5
-        with:
-          show-progress: false
-=======
       - *checkout
->>>>>>> 7350d305
 
       - *cache_dependencies
 
@@ -206,27 +195,7 @@
       github.event_name == 'pull_request' &&
       fromJSON(needs.changes.outputs.code) == true
     steps:
-<<<<<<< HEAD
-      - name: Checkout
-        uses: actions/checkout@08c6903cd8c0fde910a37f88322edcfb5dd907a8 # v5
-        with:
-          show-progress: false
-
-      - name: Cache dependencies
-        uses: actions/cache@0400d5f644dc74513175e3cd8d07132dd4860809 # v4.2.4
-        env:
-          CACHE_NAME: cargo-cache-dependencies
-        with:
-          path: |
-            ~/.cargo
-            ./target
-          key: ${{ runner.os }}-${{ runner.arch }}-build-${{ env.CACHE_NAME }}-${{ hashFiles('Cargo.lock') }}-fmt
-          restore-keys: |
-            ${{ runner.os }}-${{ runner.arch }}-build-${{ env.CACHE_NAME }}-${{ hashFiles('Cargo.lock') }}-
-            ${{ runner.os }}-${{ runner.arch }}-build-${{ env.CACHE_NAME }}-
-=======
       - *checkout
->>>>>>> 7350d305
 
       - *cache_dependencies
 
@@ -256,14 +225,7 @@
       id-token: write
       pull-requests: write
     steps:
-<<<<<<< HEAD
-      - name: Checkout
-        uses: actions/checkout@08c6903cd8c0fde910a37f88322edcfb5dd907a8 # v5
-        with:
-          show-progress: false
-=======
       - *checkout
->>>>>>> 7350d305
 
       - *cache_dependencies
 
@@ -367,27 +329,7 @@
       github.event_name == 'pull_request' &&
       fromJSON(needs.changes.outputs.code) == true
     steps:
-<<<<<<< HEAD
-      - name: Checkout
-        uses: actions/checkout@08c6903cd8c0fde910a37f88322edcfb5dd907a8 # v5
-        with:
-          show-progress: false
-
-      - name: Cache dependencies
-        uses: actions/cache@0400d5f644dc74513175e3cd8d07132dd4860809 # v4.2.4
-        env:
-          CACHE_NAME: cargo-cache-dependencies
-        with:
-          path: |
-            ~/.cargo
-            ./target
-          key: ${{ runner.os }}-${{ runner.arch }}-build-${{ env.CACHE_NAME }}-${{ hashFiles('Cargo.lock') }}-clippy
-          restore-keys: |
-            ${{ runner.os }}-${{ runner.arch }}-build-${{ env.CACHE_NAME }}-${{ hashFiles('Cargo.lock') }}-
-            ${{ runner.os }}-${{ runner.arch }}-build-${{ env.CACHE_NAME }}-
-=======
       - *checkout
->>>>>>> 7350d305
 
       - *cache_dependencies
 
@@ -426,27 +368,7 @@
     # if:
     # ... is not needed because calculate-version will not run if we disable building the docker container
     steps:
-<<<<<<< HEAD
-      - name: Checkout
-        uses: actions/checkout@08c6903cd8c0fde910a37f88322edcfb5dd907a8 # v5
-        with:
-          show-progress: false
-
-      - name: Cache dependencies
-        uses: actions/cache@0400d5f644dc74513175e3cd8d07132dd4860809 # v4.2.4
-        env:
-          CACHE_NAME: cargo-cache-dependencies
-        with:
-          path: |
-            ~/.cargo
-            ./target
-          key: ${{ runner.os }}-${{ runner.arch }}-build-${{ env.CACHE_NAME }}-${{ hashFiles('Cargo.lock') }}-docker
-          restore-keys: |
-            ${{ runner.os }}-${{ runner.arch }}-build-${{ env.CACHE_NAME }}-${{ hashFiles('Cargo.lock') }}-
-            ${{ runner.os }}-${{ runner.arch }}-build-${{ env.CACHE_NAME }}-
-=======
       - *checkout
->>>>>>> 7350d305
 
       - *cache_dependencies
 
