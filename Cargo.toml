--- conflicted
+++ resolved
@@ -12,12 +12,8 @@
 include = ["src/**", "/LICENSE", "/LICENSE-*"]
 
 [dependencies]
-<<<<<<< HEAD
 cvt = "0.1.2"
 libc = "0.2.174"
-=======
-color-eyre = "0.6.5"
->>>>>>> 28aa56c4
 
 [lints.clippy]
 # don't stop from compiling / running
