--- conflicted
+++ resolved
@@ -35,11 +35,6 @@
 let_underscore_drop = { level = "deny", priority = 127 }
 non_ascii_idents = { level = "deny", priority = 127 }
 
-<<<<<<< HEAD
-[features]
-
-=======
->>>>>>> 59756b71
 [dependencies]
 cvt = "0.1.2"
 libc = "0.2.172"
